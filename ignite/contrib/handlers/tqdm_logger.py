try:
    from tqdm import tqdm
except ImportError:
    raise RuntimeError("This contrib module requires tqdm to be installed")

from ignite.engine import Events


class ProgressBar:
    """
    TQDM progress bar handler to log training progress and computed metrics.

    Args:
        persist (bool, optional): set to ``True`` to persist the progress bar after completion (default = ``False``)
<<<<<<< HEAD
        file (`io.TextIOWrapper` or `io.StringIO`, optional): Specifies where to output the progress messages
            (default: sys.stderr). Uses `file.write(str)` and `file.flush()` methods.
        mininterval (float, optional): Minimum progress display update interval [default: 0.1] seconds.
=======
>>>>>>> 43301368
        bar_format  (str, optional): Specify a custom bar string formatting. May impact performance.
            [default: '{desc}[{n_fmt}/{total_fmt}] {percentage:3.0f}%|{bar}{postfix} [{elapsed}<{remaining}]'].
            Set to ``None`` to use ``tqdm`` default bar formatting: '{l_bar}{bar}{r_bar}', where
            l_bar='{desc}: {percentage:3.0f}%|' and
            r_bar='| {n_fmt}/{total_fmt} [{elapsed}<{remaining}, '
              '{rate_fmt}{postfix}]'
            Possible vars: l_bar, bar, r_bar, n, n_fmt, total, total_fmt,
              percentage, rate, rate_fmt, rate_noinv, rate_noinv_fmt,
              rate_inv, rate_inv_fmt, elapsed, remaining, desc, postfix.
            Note that a trailing ": " is automatically removed after {desc}
            if the latter is empty.
<<<<<<< HEAD
=======
        **tqdm_kwargs: kwargs passed to tqdm progress bar
>>>>>>> 43301368

    Examples:

        Simple progress bar

        .. code-block:: python

            trainer = create_supervised_trainer(model, optimizer, loss)

            pbar = ProgressBar()
            pbar.attach(trainer)

        Attach metrics that already have been computed at `ITERATION_COMPLETED` (such as `RunningAverage`)

        .. code-block:: python

            trainer = create_supervised_trainer(model, optimizer, loss)

            RunningAverage(output_transform=lambda x: x).attach(trainer, 'loss')

            pbar = ProgressBar()
            pbar.attach(trainer, ['loss'])

        Directly attach the engine's output

        .. code-block:: python

            trainer = create_supervised_trainer(model, optimizer, loss)

            pbar = ProgressBar()
            pbar.attach(trainer, output_transform=lambda x: {'loss': x})

    Note:
        When adding attaching the progress bar to an engine, it is recommend that you replace
        every print operation in the engine's handlers triggered every iteration with
        ``pbar.log_message`` to guarantee the correct format of the stdout.
    """

<<<<<<< HEAD
    def __init__(self, persist=False, file=None, mininterval=0.1,
                 bar_format='{desc}[{n_fmt}/{total_fmt}] {percentage:3.0f}%|{bar}{postfix} [{elapsed}<{remaining}]'):
        self.pbar = None
        self.persist = persist
        self.bar_format = bar_format

        if file is not None:
            assert hasattr(file, "write") and hasattr(file, "flush"), \
                "`file` object should have `write` and `flush` methods."

        self.file = file
        self.mininterval = mininterval
=======
    def __init__(self, persist=False,
                 bar_format='{desc}[{n_fmt}/{total_fmt}] {percentage:3.0f}%|{bar}{postfix} [{elapsed}<{remaining}]',
                 **tqdm_kwargs):
        self.pbar = None
        self.persist = persist
        self.bar_format = bar_format
        self.tqdm_kwargs = tqdm_kwargs
>>>>>>> 43301368

    def _reset(self, engine):
        self.pbar = tqdm(
            total=len(engine.state.dataloader),
            leave=self.persist,
<<<<<<< HEAD
            file=self.file,
            mininterval=self.mininterval,
            bar_format=self.bar_format)
=======
            bar_format=self.bar_format,
            **self.tqdm_kwargs
        )
>>>>>>> 43301368

    def _close(self, engine):
        self.pbar.close()
        self.pbar = None

    def _update(self, engine, metric_names=None, output_transform=None):
        if self.pbar is None:
            self._reset(engine)

        if 'desc' not in self.tqdm_kwargs:
            self.pbar.set_description('Epoch [{}/{}]'.format(engine.state.epoch, engine.state.max_epochs))

        metrics = {}
        if metric_names is not None:
            if not all(metric in engine.state.metrics for metric in metric_names):
                self._close(engine)
                raise KeyError("metrics not found in engine.state.metrics")

            metrics.update({name: '{:.2e}'.format(engine.state.metrics[name]) for name in metric_names})

        if output_transform is not None:
            output_dict = output_transform(engine.state.output)

            if not isinstance(output_dict, dict):
                output_dict = {"output": output_dict}

            metrics.update({name: '{:.2e}'.format(value) for name, value in output_dict.items()})

        if metrics:
            self.pbar.set_postfix(**metrics)

        self.pbar.update()

    @staticmethod
    def log_message(message):
        """
        Logs a message, preserving the progress bar correct output format

        Args:
            message (str): string you wish to log
        """
        tqdm.write(message)

    def attach(self, engine, metric_names=None, output_transform=None):
        """
        Attaches the progress bar to an engine object

        Args:
            engine (Engine): engine object
            metric_names (list, optional): list of the metrics names to log as the bar progresses
            output_transform (Callable, optional): a function to select what you want to print from the engine's
                output. This function may return either a dictionary with entries in the format of ``{name: value}``,
                or a single scalar, which will be displayed with the default name `output`.
        """
        if metric_names is not None and not isinstance(metric_names, list):
            raise TypeError("metric_names should be a list, got {} instead".format(type(metric_names)))

        if output_transform is not None and not callable(output_transform):
            raise TypeError("output_transform should be a function, got {} instead"
                            .format(type(output_transform)))

        engine.add_event_handler(Events.ITERATION_COMPLETED, self._update, metric_names, output_transform)
        engine.add_event_handler(Events.EPOCH_COMPLETED, self._close)<|MERGE_RESOLUTION|>--- conflicted
+++ resolved
@@ -12,12 +12,6 @@
 
     Args:
         persist (bool, optional): set to ``True`` to persist the progress bar after completion (default = ``False``)
-<<<<<<< HEAD
-        file (`io.TextIOWrapper` or `io.StringIO`, optional): Specifies where to output the progress messages
-            (default: sys.stderr). Uses `file.write(str)` and `file.flush()` methods.
-        mininterval (float, optional): Minimum progress display update interval [default: 0.1] seconds.
-=======
->>>>>>> 43301368
         bar_format  (str, optional): Specify a custom bar string formatting. May impact performance.
             [default: '{desc}[{n_fmt}/{total_fmt}] {percentage:3.0f}%|{bar}{postfix} [{elapsed}<{remaining}]'].
             Set to ``None`` to use ``tqdm`` default bar formatting: '{l_bar}{bar}{r_bar}', where
@@ -29,10 +23,7 @@
               rate_inv, rate_inv_fmt, elapsed, remaining, desc, postfix.
             Note that a trailing ": " is automatically removed after {desc}
             if the latter is empty.
-<<<<<<< HEAD
-=======
         **tqdm_kwargs: kwargs passed to tqdm progress bar
->>>>>>> 43301368
 
     Examples:
 
@@ -71,20 +62,6 @@
         ``pbar.log_message`` to guarantee the correct format of the stdout.
     """
 
-<<<<<<< HEAD
-    def __init__(self, persist=False, file=None, mininterval=0.1,
-                 bar_format='{desc}[{n_fmt}/{total_fmt}] {percentage:3.0f}%|{bar}{postfix} [{elapsed}<{remaining}]'):
-        self.pbar = None
-        self.persist = persist
-        self.bar_format = bar_format
-
-        if file is not None:
-            assert hasattr(file, "write") and hasattr(file, "flush"), \
-                "`file` object should have `write` and `flush` methods."
-
-        self.file = file
-        self.mininterval = mininterval
-=======
     def __init__(self, persist=False,
                  bar_format='{desc}[{n_fmt}/{total_fmt}] {percentage:3.0f}%|{bar}{postfix} [{elapsed}<{remaining}]',
                  **tqdm_kwargs):
@@ -92,21 +69,14 @@
         self.persist = persist
         self.bar_format = bar_format
         self.tqdm_kwargs = tqdm_kwargs
->>>>>>> 43301368
 
     def _reset(self, engine):
         self.pbar = tqdm(
             total=len(engine.state.dataloader),
             leave=self.persist,
-<<<<<<< HEAD
-            file=self.file,
-            mininterval=self.mininterval,
-            bar_format=self.bar_format)
-=======
             bar_format=self.bar_format,
             **self.tqdm_kwargs
         )
->>>>>>> 43301368
 
     def _close(self, engine):
         self.pbar.close()
