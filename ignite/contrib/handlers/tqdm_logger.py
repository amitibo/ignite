--- conflicted
+++ resolved
@@ -64,19 +64,11 @@
 
     def __init__(self, persist=False,
                  bar_format='{desc}[{n_fmt}/{total_fmt}] {percentage:3.0f}%|{bar}{postfix} [{elapsed}<{remaining}]',
-<<<<<<< HEAD
-                 **kwargs):
-        self.pbar = None
-        self.persist = persist
-        self.bar_format = bar_format
-        self.tqdm_kwargs = kwargs
-=======
                  **tqdm_kwargs):
         self.pbar = None
         self.persist = persist
         self.bar_format = bar_format
         self.tqdm_kwargs = tqdm_kwargs
->>>>>>> 3d49889f
 
     def _reset(self, engine):
         self.pbar = tqdm(
