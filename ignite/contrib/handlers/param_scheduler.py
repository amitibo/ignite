--- conflicted
+++ resolved
@@ -348,10 +348,7 @@
         Returns:
             list of [event_index, value_0, value_1, ...], where values correspond to `param_names`.
 
-<<<<<<< HEAD
-        return self._scheduler(engine, name)
-=======
-        """
+       """
         if param_names is not None and not isinstance(param_names, (tuple, list)):
             raise ValueError("Argument param_names should be list or tuple of strings")
         output = []
@@ -373,22 +370,15 @@
             values = [scheduler.optimizer_param_groups[0][param_name] for param_name in param_names]
             output.append([i, ] + values)
         return output
->>>>>>> 862ab007
 
 
 class LRScheduler(ParamScheduler):
     """A wrapper class to call `torch.optim.lr_scheduler` objects as `ignite` handlers.
 
     Args:
-<<<<<<< HEAD
-        lr_scheduler (subclass of `torch.optim.lr_scheduler._LRScheduler`): The lr_scheduler object to wrap.
-        save_history (bool, optional): whether to log the parameter values
-            (default=False)
-=======
         lr_scheduler (subclass of `torch.optim.lr_scheduler._LRScheduler`): lr_scheduler object to wrap.
         save_history (bool, optional): whether to log the parameter values to
             `engine.state.param_history`, (default=False).
->>>>>>> 862ab007
 
     .. code-block:: python
 
@@ -397,13 +387,6 @@
 
         step_scheduler = StepLR(optimizer, step_size=3, gamma=0.1)
         scheduler = LRScheduler(step_scheduler)
-<<<<<<< HEAD
-
-        trainer.add_event_handler(Events.ITERATION_COMPLETED, scheduler)
-    """
-    def __init__(self, lr_scheduler, save_history=False, **kwds):
-
-=======
         trainer.add_event_handler(Events.ITERATION_COMPLETED, scheduler)
     """
 
@@ -417,7 +400,6 @@
             raise ValueError("Optimizer passed to lr_scheduler should have a single param group, "
                              "but currently there are {} param groups".format(len(lr_scheduler.optimizer.param_groups)))
 
->>>>>>> 862ab007
         self.lr_scheduler = lr_scheduler
         super(LRScheduler, self).__init__(
             optimizer=self.lr_scheduler.optimizer,
@@ -426,28 +408,113 @@
         )
 
     def __call__(self, engine, name=None):
-<<<<<<< HEAD
-
-        #
-        # Call the pytorch scheduler step method.
-        #
-        self.lr_scheduler.step(engine.state.epoch)
-
-        #
-        # Call the ignite object __call__ method.
-        # Note:
-        # The 'lr' parameter will be updated for the second time but with the same value.
-        #
-=======
         self.lr_scheduler.last_epoch += 1
->>>>>>> 862ab007
         super(LRScheduler, self).__call__(engine, name)
 
     def get_param(self):
         """Method to get current optimizer's parameter value
         """
-<<<<<<< HEAD
-        return self.lr_scheduler.get_lr()
+        lr_list = self.lr_scheduler.get_lr()
+        if len(lr_list) > 1:
+            raise ValueError("Optimizer passed to lr_scheduler should have a single param group, "
+                             "but currently there are {} param groups".format(len(lr_list)))
+        return lr_list[0]
+
+    @classmethod
+    def simulate_values(cls, num_events, lr_scheduler, **kwargs):
+        """Method to simulate scheduled values during num_events events.
+
+        Args:
+            num_events (int): number of events during the simulation.
+            lr_scheduler (subclass of `torch.optim.lr_scheduler._LRScheduler`): lr_scheduler object to wrap.
+
+        Returns:
+            list of pairs: [event_index, value]
+
+        """
+        copy_lr_scheduler = LRScheduler._copy_lr_scheduler(lr_scheduler)
+        values = []
+        scheduler = cls(save_history=False, lr_scheduler=copy_lr_scheduler)
+        for i in range(num_events):
+            scheduler(engine=None)
+            values.append([i, scheduler.optimizer_param_groups[0][scheduler.param_name]])
+
+        return values
+
+    @staticmethod
+    def _copy_lr_scheduler(lr_scheduler):
+        lr_scheduler_cls = lr_scheduler.__class__
+        optimizer_cls = lr_scheduler.optimizer.__class__
+        t = torch.zeros([1], requires_grad=True)
+        dummy_optimizer = optimizer_cls([t], lr=0.1)
+        dummy_optimizer.load_state_dict(lr_scheduler.optimizer.state_dict())
+        kwargs = lr_scheduler.state_dict()
+        del kwargs['base_lrs']
+        copy_lr_scheduler = lr_scheduler_cls(optimizer=dummy_optimizer, **kwargs)
+        copy_lr_scheduler.load_state_dict(lr_scheduler.state_dict())
+        return copy_lr_scheduler
+
+
+def create_lr_scheduler_with_warmup(lr_scheduler, warmup_start_value, warmup_end_value, warmup_duration,
+                                    save_history=False,
+                                    output_simulated_values=None):
+    """
+    Helper method to create a LR scheduler with a linear warm-up.
+
+    Args:
+        lr_scheduler (ParamScheduler or subclass of `torch.optim.lr_scheduler._LRScheduler`): LR scheduler after
+            the warm-up.
+        warmup_start_value (float): LR start value of the warm-up phase.
+        warmup_end_value (float): LR end value of the warm-up phase.
+        warmup_duration (int): warm-up phase duration, number of events.
+        save_history (bool, optional): whether to log the parameter values to
+            `engine.state.param_history`, (default=False).
+        output_simulated_values (list or tuple, optional): optional output of simulated LR values.
+            If output_simulated_values is set to an empty list, after the execution it will be filled
+            by simulated LR values.
+
+    Returns:
+        ConcatScheduler: LR scheduler with linear warm-up.
+
+
+    .. code-block:: python
+
+        torch_lr_scheduler = ExponentialLR(optimizer=optimizer, gamma=0.98)
+        lr_values = []
+        scheduler = create_lr_scheduler_with_warmup(torch_lr_scheduler,
+                                                    warmup_start_value=0.0, warmup_end_value=0.1, warmup_duration=10,
+                                                    output_simulated_values=lr_values)
+        lr_values = np.array(lr_values)
+        # Plot simulated values
+        plt.plot(lr_values[:, 0], lr_values[:, 1], label="learning rate")
+
+        # Attach to the trainer
+        trainer.add_event_handler(Events.ITERATION_STARTED, scheduler)
+
+    """
+    if not isinstance(lr_scheduler, (ParamScheduler, _LRScheduler)):
+        raise TypeError("Argument lr_scheduler should be a subclass of torch.optim.lr_scheduler._LRScheduler or "
+                        "ParamScheduler, but given {}".format(type(lr_scheduler)))
+
+    if isinstance(lr_scheduler, _LRScheduler):
+        lr_scheduler = LRScheduler(lr_scheduler)
+
+    dummy_optimizer = {}
+    warmup_scheduler = LinearCyclicalScheduler(dummy_optimizer, param_name="lr",
+                                               start_value=warmup_start_value,
+                                               end_value=warmup_end_value,
+                                               cycle_size=warmup_duration * 2)
+
+    warmup_scheduler.optimizer_param_groups = lr_scheduler.optimizer_param_groups
+
+    schedulers = [warmup_scheduler, lr_scheduler]
+    durations = [warmup_duration, ]
+    combined_scheduler = ConcatScheduler(schedulers, durations=durations,
+                                         save_history=save_history)
+    if output_simulated_values is not None:
+        output_simulated_values.extend(ConcatScheduler.simulate_values(num_events=warmup_duration * 20,
+                                                                       schedulers=schedulers, durations=durations))
+    return combined_scheduler
 
 
 class ReduceLROnPlateau(ParamScheduler):
@@ -562,107 +629,4 @@
         #
         param_group = list(self.optimizer_param_groups)[0]
 
-        return param_group[self.param_name]
-=======
-        lr_list = self.lr_scheduler.get_lr()
-        if len(lr_list) > 1:
-            raise ValueError("Optimizer passed to lr_scheduler should have a single param group, "
-                             "but currently there are {} param groups".format(len(lr_list)))
-        return lr_list[0]
-
-    @classmethod
-    def simulate_values(cls, num_events, lr_scheduler, **kwargs):
-        """Method to simulate scheduled values during num_events events.
-
-        Args:
-            num_events (int): number of events during the simulation.
-            lr_scheduler (subclass of `torch.optim.lr_scheduler._LRScheduler`): lr_scheduler object to wrap.
-
-        Returns:
-            list of pairs: [event_index, value]
-
-        """
-        copy_lr_scheduler = LRScheduler._copy_lr_scheduler(lr_scheduler)
-        values = []
-        scheduler = cls(save_history=False, lr_scheduler=copy_lr_scheduler)
-        for i in range(num_events):
-            scheduler(engine=None)
-            values.append([i, scheduler.optimizer_param_groups[0][scheduler.param_name]])
-
-        return values
-
-    @staticmethod
-    def _copy_lr_scheduler(lr_scheduler):
-        lr_scheduler_cls = lr_scheduler.__class__
-        optimizer_cls = lr_scheduler.optimizer.__class__
-        t = torch.zeros([1], requires_grad=True)
-        dummy_optimizer = optimizer_cls([t], lr=0.1)
-        dummy_optimizer.load_state_dict(lr_scheduler.optimizer.state_dict())
-        kwargs = lr_scheduler.state_dict()
-        del kwargs['base_lrs']
-        copy_lr_scheduler = lr_scheduler_cls(optimizer=dummy_optimizer, **kwargs)
-        copy_lr_scheduler.load_state_dict(lr_scheduler.state_dict())
-        return copy_lr_scheduler
-
-
-def create_lr_scheduler_with_warmup(lr_scheduler, warmup_start_value, warmup_end_value, warmup_duration,
-                                    save_history=False,
-                                    output_simulated_values=None):
-    """
-    Helper method to create a LR scheduler with a linear warm-up.
-
-    Args:
-        lr_scheduler (ParamScheduler or subclass of `torch.optim.lr_scheduler._LRScheduler`): LR scheduler after
-            the warm-up.
-        warmup_start_value (float): LR start value of the warm-up phase.
-        warmup_end_value (float): LR end value of the warm-up phase.
-        warmup_duration (int): warm-up phase duration, number of events.
-        save_history (bool, optional): whether to log the parameter values to
-            `engine.state.param_history`, (default=False).
-        output_simulated_values (list or tuple, optional): optional output of simulated LR values.
-            If output_simulated_values is set to an empty list, after the execution it will be filled
-            by simulated LR values.
-
-    Returns:
-        ConcatScheduler: LR scheduler with linear warm-up.
-
-
-    .. code-block:: python
-
-        torch_lr_scheduler = ExponentialLR(optimizer=optimizer, gamma=0.98)
-        lr_values = []
-        scheduler = create_lr_scheduler_with_warmup(torch_lr_scheduler,
-                                                    warmup_start_value=0.0, warmup_end_value=0.1, warmup_duration=10,
-                                                    output_simulated_values=lr_values)
-        lr_values = np.array(lr_values)
-        # Plot simulated values
-        plt.plot(lr_values[:, 0], lr_values[:, 1], label="learning rate")
-
-        # Attach to the trainer
-        trainer.add_event_handler(Events.ITERATION_STARTED, scheduler)
-
-    """
-    if not isinstance(lr_scheduler, (ParamScheduler, _LRScheduler)):
-        raise TypeError("Argument lr_scheduler should be a subclass of torch.optim.lr_scheduler._LRScheduler or "
-                        "ParamScheduler, but given {}".format(type(lr_scheduler)))
-
-    if isinstance(lr_scheduler, _LRScheduler):
-        lr_scheduler = LRScheduler(lr_scheduler)
-
-    dummy_optimizer = {}
-    warmup_scheduler = LinearCyclicalScheduler(dummy_optimizer, param_name="lr",
-                                               start_value=warmup_start_value,
-                                               end_value=warmup_end_value,
-                                               cycle_size=warmup_duration * 2)
-
-    warmup_scheduler.optimizer_param_groups = lr_scheduler.optimizer_param_groups
-
-    schedulers = [warmup_scheduler, lr_scheduler]
-    durations = [warmup_duration, ]
-    combined_scheduler = ConcatScheduler(schedulers, durations=durations,
-                                         save_history=save_history)
-    if output_simulated_values is not None:
-        output_simulated_values.extend(ConcatScheduler.simulate_values(num_events=warmup_duration * 20,
-                                                                       schedulers=schedulers, durations=durations))
-    return combined_scheduler
->>>>>>> 862ab007
+        return param_group[self.param_name]