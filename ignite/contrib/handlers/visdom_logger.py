from ignite.engine import Engine
from ignite.engine import Events
import numpy as np
from typing import Callable, List

import visdom


class VisdomLogger:
    """Handler that plots metrics using Visdom graphs.

    The `VisdomLogger` can be used to plot to multiple windows each one with a different
    set of metrics.

    Args:
        vis (Visdom object, optional): Visdom client.
        server (str, optinal): URL of visdom server.
        env (str, optional): Name of Visdom environment for the graphs. Defaults to "main".
        log_to_filename (str, optional): If given, the plots will be also be save to a file
            by this name. Later this graphs can be replayed from this file.
        save_by_default (bool, optional): The graphs will be saved by default by the server.

    Note:
        Either the `vis` or `server` arguments should be given to the constructor.

    Examples:

    Plotting of trainer loss.

    .. code-block:: python

        trainer = create_supervised_trainer(model, optimizer, loss)

        visdom_plotter = VisdomLogger(vis, env=env)

        visdom_plotter.create_window(
            engine=trainer,
            window_title="Training Losses",
            xlabel="epoch",
            plot_event=Events.ITERATION_COMPLETED,
            update_period=LOG_INTERVAL,
            output_transform=lambda x: {'loss": x}
        )

    Attach validation metrics

    .. code-block:: python

        metrics={
            'accuracy': CategoricalAccuracy(),
            'nll': Loss(loss)
        }
        evaluator = create_supervised_evaluator(
            model,
            metrics=metrics
        )

        visdom_plotter = VisdomLogger(vis, env=env)

        visdom_plotter.create_window(
            engine=evaluator,
            window_title="Evaluation",
            xlabel="epoch",
            plot_event=Events.EPOCH_COMPLETED,
            metric_names=list(metrics.keys())
        )

    """

    def __init__(
            self,
            vis=None,             # type: visdom.Visdom
            server=None,          # type: str
            env="main",           # type: str
            log_to_filename=None, # type: str
            save_by_default=True, # type: bool
            ):

        assert (vis is not None) or (server is not None), \
            "Either a visdom object or visdom server should be supplied."

        if vis is None:
            vis = visdom.Visdom(
                server=server,
                log_to_filename=log_to_filename,
            )

        if not vis.check_connection():
            raise RuntimeError("Visdom server not running. Please run python -m visdom.server")

        self.vis = vis
        self.env = env
        self.save_by_default = save_by_default
        self.plots = dict()
        self.metrics_step = []

    def _update(
            self,
            engine,                # type: Engine
            attach_id,             # type: int
            window_title,          # type: str
            window_opts,           # type: dict
            update_period,         # type: int
            metric_names=None,     # type: List
            output_transform=None, # type: Callable
            ):

        step = self.metrics_step[attach_id]
        if type(step) is int:
            self.metrics_step[attach_id] += 1
            if step % update_period != 0:
                return
        else:
            step = step(engine.state)

        #
        # Get all the metrics
        #
        metrics = []
        if metric_names is not None:
            if not all(metric in engine.state.metrics for metric in metric_names):
                raise KeyError("metrics not found in engine.state.metrics")

            metrics.extend([(name, engine.state.metrics[name]) for name in metric_names])

        if output_transform is not None:
            output_dict = output_transform(engine.state.output)

            if not isinstance(output_dict, dict):
                output_dict = {"output": output_dict}

            metrics.extend([(name, value) for name, value in output_dict.items()])

        if not metrics:
            return

        metric_names, metric_values = list(zip(*metrics))
        line_opts = window_opts.copy()
        line_opts['legend'] = list(metric_names)

        if window_title not in self.plots:
            win = self.vis.line(
                    X=np.array([step] * len(metric_values)).reshape(1, -1),
                    Y=np.array(metric_values).reshape(1, -1),
                    env=self.env,
                    opts=line_opts
                )
            self.plots[window_title] = win

        else:
            win = self.plots[window_title]
            self.vis.line(
                X=np.array([step] * len(metric_values)).reshape(1, -1),
                Y=np.array(metric_values).reshape(1, -1),
                env=self.env,
                opts=line_opts,
                win=self.plots[window_title],
                update='append'
            )

        if self.save_by_default:
            self.vis.save([self.env])

    def create_window(
            self,
<<<<<<< HEAD
            engine: Engine,
            window_title: str="Metrics",
            xlabel: str="epoch",
            ylabel: str="value",
            show_legend: bool=False,
            plot_event: Events=Events.EPOCH_COMPLETED,
            update_period: int=1,
            metric_names: List=None,
            output_transform: Callable=None,
            step_callback: Callable=None):
=======
            engine,                            # type: Engine
            window_title="Metrics",            # type: str
            xlabel="epoch",                    # type: str
            ylabel="value",                    # type: str
            show_legend=False,                 # type: bool
            plot_event=Events.EPOCH_COMPLETED, # type: Events
            update_period=1,                   # type: int
            metric_names=None,                 # type: List
            output_transform=None,             # type: Callable
            step_callback=None,                # type: Callable
            ):
>>>>>>> a355fdd0
        """
        Creates a Visdom window and attaches it to an engine object

        Args:
            engine (Engine): engine object
            window_title (str, optional): The title that will given to the window.
            xlabel (str, optional): Label of the x-axis.
            ylabel (str, optional): Label of the y-axis.
            show_legend (bool, optional): Whether to add a legend to the window,
            plot_event (str, optional): Name of event to handle.
            update_period (int, optional): Can be used to limit the number of plot updates.
            metric_names (list, optional): list of the metrics names to plot.
            output_transform (Callable, optional): a function to select what you want to plot from the engine's
                output. This function may return either a dictionary with entries in the format of ``{name: value}``,
                or a single scalar, which will be displayed with the default name `output`.
            step_callback (Callable, optional): a function to select what to use as the x value (step) from the engine's
                state. This function should return a single scalar.
        """
        if metric_names is not None and not isinstance(metric_names, list):
            raise TypeError("metric_names should be a list, got {} instead".format(type(metric_names)))

        if output_transform is not None and not callable(output_transform):
            raise TypeError("output_transform should be a function, got {} instead"
                            .format(type(output_transform)))

        if step_callback is not None and not callable(step_callback):
            raise TypeError("step_callback should be a function, got {} instead"
                            .format(type(step_callback)))

        assert plot_event in (Events.ITERATION_COMPLETED, Events.EPOCH_COMPLETED), \
            "The plotting event should be either {} or {}".format(Events.ITERATION_COMPLETED, Events.EPOCH_COMPLETED)

        window_opts = dict(
            title=window_title,
            xlabel=xlabel,
            ylabel=ylabel,
            showlegend=show_legend
        )

        attach_id = len(self.metrics_step)

        if step_callback is None:
            self.metrics_step.append(0)
        else:
            self.metrics_step.append(step_callback)

        engine.add_event_handler(
            plot_event,
            self._update,
            attach_id=attach_id,
            window_title=window_title,
            window_opts=window_opts,
            update_period=update_period,
            metric_names=metric_names,
            output_transform=output_transform
        )<|MERGE_RESOLUTION|>--- conflicted
+++ resolved
@@ -163,18 +163,6 @@
 
     def create_window(
             self,
-<<<<<<< HEAD
-            engine: Engine,
-            window_title: str="Metrics",
-            xlabel: str="epoch",
-            ylabel: str="value",
-            show_legend: bool=False,
-            plot_event: Events=Events.EPOCH_COMPLETED,
-            update_period: int=1,
-            metric_names: List=None,
-            output_transform: Callable=None,
-            step_callback: Callable=None):
-=======
             engine,                            # type: Engine
             window_title="Metrics",            # type: str
             xlabel="epoch",                    # type: str
@@ -186,7 +174,6 @@
             output_transform=None,             # type: Callable
             step_callback=None,                # type: Callable
             ):
->>>>>>> a355fdd0
         """
         Creates a Visdom window and attaches it to an engine object
 
